--- conflicted
+++ resolved
@@ -671,11 +671,7 @@
     linkerd.io/created-by: linkerd/cli dev-undefined
 data:
   global: |
-<<<<<<< HEAD
     {"linkerdNamespace":"linkerd","cniEnabled":true,"version":"dev-undefined","identityContext":{"trustDomain":"trust.domain","trustAnchorsPem":"-----BEGIN CERTIFICATE-----\nMIIBYDCCAQegAwIBAgIBATAKBggqhkjOPQQDAjAYMRYwFAYDVQQDEw1jbHVzdGVy\nLmxvY2FsMB4XDTE5MDMwMzAxNTk1MloXDTI5MDIyODAyMDM1MlowGDEWMBQGA1UE\nAxMNY2x1c3Rlci5sb2NhbDBZMBMGByqGSM49AgEGCCqGSM49AwEHA0IABAChpAt0\nxtgO9qbVtEtDK80N6iCL2Htyf2kIv2m5QkJ1y0TFQi5hTVe3wtspJ8YpZF0pl364\n6TiYeXB8tOOhIACjQjBAMA4GA1UdDwEB/wQEAwIBBjAdBgNVHSUEFjAUBggrBgEF\nBQcDAQYIKwYBBQUHAwIwDwYDVR0TAQH/BAUwAwEB/zAKBggqhkjOPQQDAgNHADBE\nAiBQ/AAwF8kG8VOmRSUTPakSSa/N4mqK2HsZuhQXCmiZHwIgZEzI5DCkpU7w3SIv\nOLO4Zsk1XrGZHGsmyiEyvYF9lpY=\n -----END CERTIFICATE-----","issuanceLifetime":"120s","clockSkewAllowance":"120s"}}
-=======
-    {"linkerdNamespace":"linkerd","cniEnabled":true,"version":"dev-undefined","identityContext":{}}
->>>>>>> 88fe3841
   proxy: |
     {"proxyImage":{"imageName":"gcr.io/linkerd-io/proxy","pullPolicy":"IfNotPresent"},"proxyInitImage":{"imageName":"gcr.io/linkerd-io/proxy-init","pullPolicy":"IfNotPresent"},"destinationApiPort":{"port":8086},"controlPort":{"port":4190},"ignoreInboundPorts":[],"ignoreOutboundPorts":[],"inboundPort":{"port":4143},"metricsPort":{"port":4191},"outboundPort":{"port":4140},"resource":{"requestCpu":"","requestMemory":"","limitCpu":"","limitMemory":""},"proxyUid":"2102","logLevel":{"level":"warn,linkerd2_proxy=info"},"disableExternalProfiles":false}
 
@@ -1871,90 +1867,8 @@
           runAsUser: 2102
         terminationMessagePolicy: FallbackToLogsOnError
         volumeMounts:
-<<<<<<< HEAD
         - mountPath: /var/run/linkerd/identity/end-entity
           name: linkerd-identity-end-entity
-=======
-        - mountPath: /var/linkerd-io/trust-anchors
-          name: linkerd-trust-anchors
-          readOnly: true
-        - mountPath: /var/linkerd-io/identity
-          name: linkerd-secrets
-          readOnly: true
-      serviceAccountName: linkerd-ca
-      volumes:
-      - configMap:
-          name: linkerd-ca-bundle
-          optional: true
-        name: linkerd-trust-anchors
-      - name: linkerd-secrets
-        secret:
-          optional: true
-          secretName: linkerd-ca-deployment-tls-linkerd-io
-status: {}
----
-###
-### Proxy Injector
-###
----
-apiVersion: apps/v1
-kind: Deployment
-metadata:
-  annotations:
-    linkerd.io/created-by: linkerd/cli dev-undefined
-  creationTimestamp: null
-  labels:
-    linkerd.io/control-plane-component: proxy-injector
-  name: linkerd-proxy-injector
-  namespace: linkerd
-spec:
-  replicas: 1
-  selector:
-    matchLabels:
-      linkerd.io/control-plane-component: proxy-injector
-  strategy: {}
-  template:
-    metadata:
-      annotations:
-        linkerd.io/created-by: linkerd/cli dev-undefined
-        linkerd.io/identity-mode: optional
-        linkerd.io/proxy-version: dev-undefined
-      creationTimestamp: null
-      labels:
-        linkerd.io/control-plane-component: proxy-injector
-        linkerd.io/control-plane-ns: linkerd
-        linkerd.io/proxy-deployment: linkerd-proxy-injector
-    spec:
-      containers:
-      - args:
-        - proxy-injector
-        - -controller-namespace=linkerd
-        - -log-level=info
-        - -no-init-container=true
-        - -tls-enabled=true
-        image: gcr.io/linkerd-io/controller:dev-undefined
-        imagePullPolicy: IfNotPresent
-        livenessProbe:
-          httpGet:
-            path: /ping
-            port: 9995
-          initialDelaySeconds: 10
-        name: proxy-injector
-        ports:
-        - containerPort: 8443
-          name: proxy-injector
-        readinessProbe:
-          failureThreshold: 7
-          httpGet:
-            path: /ready
-            port: 9995
-        resources: {}
-        securityContext:
-          runAsUser: 2103
-        volumeMounts:
-        - mountPath: /var/linkerd-io/config
-          name: config
->>>>>>> 88fe3841
       - env:
         - name: LINKERD2_PROXY_LOG
           value: warn,linkerd2_proxy=info
@@ -2035,20 +1949,9 @@
       - configMap:
           name: linkerd-config
         name: config
-<<<<<<< HEAD
       - emptyDir:
           medium: Memory
         name: linkerd-identity-end-entity
-=======
-      - configMap:
-          name: linkerd-ca-bundle
-          optional: true
-        name: linkerd-trust-anchors
-      - name: linkerd-secrets
-        secret:
-          optional: true
-          secretName: linkerd-proxy-injector-deployment-tls-linkerd-io
->>>>>>> 88fe3841
 status: {}
 ---
 kind: ServiceAccount
